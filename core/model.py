--- conflicted
+++ resolved
@@ -1,516 +1,461 @@
-"""
-StarGAN v2
-Copyright (c) 2020-present NAVER Corp.
-
-This work is licensed under the Creative Commons Attribution-NonCommercial
-4.0 International License. To view a copy of this license, visit
-http://creativecommons.org/licenses/by-nc/4.0/ or send a letter to
-Creative Commons, PO Box 1866, Mountain View, CA 94042, USA.
-"""
-
-import copy
-import math
-
-from munch import Munch
-import numpy as np
-import torch
-import torch.nn as nn
-import torch.nn.functional as F
-import core.utils as utils
-
-from core.wing import FAN
-
-
-class ResBlk(nn.Module):
-    def __init__(self, dim_in, dim_out, actv=nn.LeakyReLU(0.2),
-                 normalize=False, downsample=False):
-        super().__init__()
-        self.actv = actv
-        self.normalize = normalize
-        self.downsample = downsample
-        self.learned_sc = dim_in != dim_out
-        self._build_weights(dim_in, dim_out)
-
-    def _build_weights(self, dim_in, dim_out):
-        self.conv1 = nn.Conv2d(dim_in, dim_in, 3, 1, 1)
-        self.conv2 = nn.Conv2d(dim_in, dim_out, 3, 1, 1)
-        if self.normalize:
-            self.norm1 = nn.InstanceNorm2d(dim_in, affine=True)
-            self.norm2 = nn.InstanceNorm2d(dim_in, affine=True)
-        if self.learned_sc:
-            self.conv1x1 = nn.Conv2d(dim_in, dim_out, 1, 1, 0, bias=False)
-
-    def _shortcut(self, x):
-        if self.learned_sc:
-            x = self.conv1x1(x)
-        if self.downsample:
-            x = F.avg_pool2d(x, 2)
-        return x
-
-    def _residual(self, x):
-        if self.normalize:
-            x = self.norm1(x)
-        x = self.actv(x)
-        x = self.conv1(x)
-        if self.downsample:
-            x = F.avg_pool2d(x, 2)
-        if self.normalize:
-            x = self.norm2(x)
-        x = self.actv(x)
-        x = self.conv2(x)
-        return x
-
-    def forward(self, x):
-        x = self._shortcut(x) + self._residual(x)
-        return x / math.sqrt(2)  # unit variance
-
-
-class AdaIN(nn.Module):
-    def __init__(self, style_dim, num_features):
-        super().__init__()
-        self.norm = nn.InstanceNorm2d(num_features, affine=False)
-        self.fc = nn.Linear(style_dim, num_features*2)
-
-    def forward(self, x, s):
-        h = self.fc(s)
-        h = h.view(h.size(0), h.size(1), 1, 1)
-        gamma, beta = torch.chunk(h, chunks=2, dim=1)
-        return (1 + gamma) * self.norm(x) + beta
-
-
-class AdainResBlk(nn.Module):
-    def __init__(self, dim_in, dim_out, style_dim=64, w_hpf=0,
-                 actv=nn.LeakyReLU(0.2), upsample=False):
-        super().__init__()
-        self.w_hpf = w_hpf
-        self.actv = actv
-        self.upsample = upsample
-        self.learned_sc = dim_in != dim_out
-        self._build_weights(dim_in, dim_out, style_dim)
-
-    def _build_weights(self, dim_in, dim_out, style_dim=64):
-        self.conv1 = nn.Conv2d(dim_in, dim_out, 3, 1, 1)
-        self.conv2 = nn.Conv2d(dim_out, dim_out, 3, 1, 1)
-        self.norm1 = AdaIN(style_dim, dim_in)
-        self.norm2 = AdaIN(style_dim, dim_out)
-        if self.learned_sc:
-            self.conv1x1 = nn.Conv2d(dim_in, dim_out, 1, 1, 0, bias=False)
-
-    def _shortcut(self, x):
-        if self.upsample:
-            x = F.interpolate(x, scale_factor=2, mode='nearest')
-        if self.learned_sc:
-            x = self.conv1x1(x)
-        return x
-
-    def _residual(self, x, s):
-        x = self.norm1(x, s)
-        x = self.actv(x)
-        if self.upsample:
-            x = F.interpolate(x, scale_factor=2, mode='nearest')
-        x = self.conv1(x)
-        x = self.norm2(x, s)
-        x = self.actv(x)
-        x = self.conv2(x)
-        return x
-
-    def forward(self, x, s):
-        out = self._residual(x, s)
-        if self.w_hpf == 0:
-            out = (out + self._shortcut(x)) / math.sqrt(2)
-        return out
-
-
-class HighPass(nn.Module):
-    def __init__(self, w_hpf, device):
-        super(HighPass, self).__init__()
-        self.filter = torch.tensor([[-1, -1, -1],
-                                    [-1, 8., -1],
-                                    [-1, -1, -1]]).to(device) / w_hpf
-
-    def forward(self, x):
-        filter = self.filter.unsqueeze(0).unsqueeze(1).repeat(x.size(1), 1, 1, 1)
-        return F.conv2d(x, filter, padding=1, groups=x.size(1))
-
-
-class Generator(nn.Module):
-    def __init__(self, img_size=256, style_dim=64, max_conv_dim=512, w_hpf=1):
-        super().__init__()
-        dim_in = 2**14 // img_size
-        self.img_size = img_size
-        self.from_rgb = nn.Conv2d(3, dim_in, 3, 1, 1)  # (in_channels, out_channels, kernel_size, stride=1, padding=0, dilation=1, groups=1, bias=True, padding_mode='zeros')
-        self.encode = nn.ModuleList()
-        self.decode = nn.ModuleList()
-        self.to_rgb = nn.Sequential(
-            nn.InstanceNorm2d(dim_in, affine=True),
-            nn.LeakyReLU(0.2),
-            nn.Conv2d(dim_in, 3, 1, 1, 0))
-
-        # down/up-sampling blocks
-        repeat_num = int(np.log2(img_size)) - 4
-        if w_hpf > 0:
-            repeat_num += 1
-        for _ in range(repeat_num):
-            dim_out = min(dim_in*2, max_conv_dim)
-            self.encode.append(
-                ResBlk(dim_in, dim_out, normalize=True, downsample=True))
-            self.decode.insert(
-                0, AdainResBlk(dim_out, dim_in, style_dim,
-                               w_hpf=w_hpf, upsample=True))  # stack-like
-            dim_in = dim_out
-
-        # bottleneck blocks
-        for _ in range(2):
-            self.encode.append(
-                ResBlk(dim_out, dim_out, normalize=True))
-            self.decode.insert(
-                0, AdainResBlk(dim_out, dim_out, style_dim, w_hpf=w_hpf))
-
-        if w_hpf > 0:
-            device = torch.device(
-                'cuda' if torch.cuda.is_available() else 'cpu')
-            self.hpf = HighPass(w_hpf, device)
-
-    def forward(self, x, s, masks=None):
-        # print("input x.shape", x.shape)
-        x = self.from_rgb(x)
-        # print("x.shape", x.shape)
-        cache = {}
-        for block in self.encode:
-            if (masks is not None) and (x.size(2) in [32, 64, 128]):
-                cache[x.size(2)] = x
-            x = block(x)
-            print("encode x.shape", x.shape)
-        for block in self.decode:
-            x = block(x, s)
-            print("decode x.shape", x.shape)
-            if (masks is not None) and (x.size(2) in [32, 64, 128]):
-                mask = masks[0] if x.size(2) in [32] else masks[1]
-                mask = F.interpolate(mask, size=x.size(2), mode='bilinear')
-                x = x + self.hpf(mask * cache[x.size(2)])
-        print("self.to_rgb(x)", self.to_rgb(x).shape)
-        return self.to_rgb(x)
-
-class Generator_unet(nn.Module):
-    def __init__(self, img_size=256, style_dim=64, max_conv_dim=512, w_hpf=1):
-        super().__init__()
-        repeat_num = int(np.log2(img_size)) - 3
-        dim_in = 64
-        dim_out = 512
-        self.img_size = img_size
-        self.from_rgb = nn.Conv2d(3, dim_in, 3, 1, 1)  # (in_channels, out_channels, kernel_size, stride=1, padding=0, dilation=1, groups=1, bias=True, padding_mode='zeros')
-        self.down_layers = nn.ModuleList()
-        self.up_layers = nn.ModuleList()
-        self.deconv = nn.ConvTranspose2d(64, 3, 3, 1, 1)
-        skip_layer = nn.ModuleList()
-        self.actv = nn.LeakyReLU(0.2)
-        self.norm = AdaIN(style_dim, dim_in)
-
-        # encoder 
-        for i in range(repeat_num):
-            in_c = dim_in
-            if(in_c*2 > max_conv_dim): 
-                out_c = max_conv_dim 
-                dim_in = max_conv_dim
-            else: 
-                out_c = in_c*2
-                dim_in = in_c*2
-            down = nn.Conv2d(in_c, out_c, 4, 2, 1)
-            self.down_layers.append(down)
-            skip_layer.append(down)
-
-        # decoder 
-        for i in range(repeat_num+1):
-            in_c = dim_out
-            if(dim_out // 2 < 8): 
-                out_c = 3 
-                dim_out = 3
-            elif (i > 2): 
-                out_c = dim_out //2
-                dim_out = dim_out //2
-            if(i==0):
-                up = nn.ConvTranspose2d(in_c+style_dim, out_c, 3, 1, 1)
-            else:
-                up = nn.ConvTranspose2d(in_c*2, out_c, 4, 2, 1)
-
-            self.up_layers.append(up)
-            
-    def forward(self, x, s, masks=None):
-        i = 0 
-        skip = []
-        x = self.from_rgb(x)
-        skip.append(x)
-        for down in self.down_layers:
-            x = down(x)
-            print("down x.shape", x.shape)
-            skip.append(x)
-        # print("x.shape", x.shape)
-        # print("s.shape", s.shape)
-
-        x = utils.tile_concat(x, s)
-<<<<<<< HEAD
-        # print("x.shape", x.shape)
-        # x = self.norm(x, s)
-        # x = self.actv(x)
-
-=======
-        print("x.shape", x.shape)
->>>>>>> 3348ee4f
-        for up in self.up_layers:
-            x = up(x)
-            if(len(skip)-i-1>0):
-                index = len(skip)-i-1
-                x = torch.cat((x,skip[index]), 1)
-            i = i+1
-
-        x = self.deconv(x)
-        return x
-
-class Generator_wnet(nn.Module):
-    def __init__(self, img_size=256, style_dim=64, max_conv_dim=512, w_hpf=1):
-        super().__init__()
-        repeat_num = int(np.log2(img_size)) - 3
-        dim_in = 64
-        dim_out = 512
-        self.img_size = img_size
-        self.from_rgb = nn.Conv2d(3, dim_in, 3, 1, 1)  # (in_channels, out_channels, kernel_size, stride=1, padding=0, dilation=1, groups=1, bias=True, padding_mode='zeros')
-        self.down_layers = nn.ModuleList()
-        self.up_layers = nn.ModuleList()
-        self.up2_layers = nn.ModuleList()
-        self.conv = nn.ConvTranspose2d(dim_in, dim_in, 3, 1, 1)
-        self.deconv = nn.ConvTranspose2d(64, 3, 3, 1, 1)
-<<<<<<< HEAD
-        self.actv = nn.LeakyReLU(0.2)
-        self.norm = AdaIN(style_dim, dim_in)
-=======
->>>>>>> 3348ee4f
-
-        #encoder 
-        for i in range(repeat_num):
-            in_c = dim_in
-            if(in_c*2 > max_conv_dim): 
-                out_c = 512 
-                dim_in = 512
-            else: 
-                out_c = in_c*2
-                dim_in = in_c*2
-            down = nn.Conv2d(in_c, out_c, 4, 2, 1)
-            self.down_layers.append(down)
-
-        #decoder 
-        for i in range(repeat_num+1):
-            in_c = dim_out
-            print
-            if(dim_out // 2 < 8): 
-                out_c = 3 
-                dim_out = 3
-            elif (i > 2): 
-                out_c = dim_out //2
-                dim_out = dim_out //2
-
-            if(i==0):
-                up2 = nn.ConvTranspose2d(in_c+style_dim, out_c, 3, 1, 1)
-<<<<<<< HEAD
-            elif(i>2):
-=======
-                up = nn.ConvTranspose2d(in_c, out_c, 3, 1, 1)
-            else:
->>>>>>> 3348ee4f
-                up = nn.ConvTranspose2d(in_c*2, out_c, 4, 2, 1)
-                up2 = nn.ConvTranspose2d(in_c*2, out_c, 4, 2, 1)
-                
-            self.up_layers.append(up)
-            self.up2_layers.append(up2)
-
-    def forward(self, x, s, masks=None):
-        i = 0 
-        skip = []
-        x = self.from_rgb(x)
-        skip.append(x)
-        # U1 
-        for down in self.down_layers:
-            x = down(x)
-            skip.append(x)
-<<<<<<< HEAD
-            print("U-en x.shape",x.shape)
-=======
-            print("down 1 x.shape", x.shape)
->>>>>>> 3348ee4f
-
-        for up in self.up_layers:
-            x = up(x)
-            print("up  x.shape", x.shape)
-            if(len(skip)-i-1>0):
-                index = len(skip)-i-1
-                x = torch.cat((x,skip[index]), 1)
-<<<<<<< HEAD
-                print("U-en x.shape",x.shape)
-            i = i+1
-
-        x = self.deconv(x)
-        print("center x.shape",x.shape)
-
-=======
-                print("up x.shape", x.shape)
-            i = i+1
-        
->>>>>>> 3348ee4f
-        # U2 
-        skip2 = []
-        i = 0 
-        x = self.conv(x)
-        print("con  x.shape", x.shape)
-        skip2.append(x) 
-        for down in self.down_layers:
-            x = down(x)
-<<<<<<< HEAD
-            skip.append(x)
-            print("Ude x.shape",x.shape)
-
-        x = utils.tile_concat(x, s)
-        print("x+s x.shape",x.shape)
-
-        for up in self.up2_layers:
-            x = up(x)
-            if(len(skip)-i-1>0):
-                index = len(skip)-i-1
-                x = torch.cat((x,skip[index]), 1)
-                print("Ude x.shape",x.shape)
-=======
-            skip2.append(x) 
-            print("down2  x.shape", x.shape)
-
-        x = utils.tile_concat(x, s)
-        print("concat x+s  x.shape", x.shape)
-
-        for up in self.up2_layers:
-            x = up(x)
-            print("up  x.shape", x.shape)
-            if(len(skip2)-i-1>0):
-                index = len(skip2)-i-1
-                x = torch.cat((x,skip2[index]), 1)
-                print("up x+s x.shape", x.shape)
->>>>>>> 3348ee4f
-            i = i+1
-
-        x = self.deconv(x)
-        print("output x.shape",x.shape)
-        return x
-
-class MappingNetwork(nn.Module):
-    def __init__(self, latent_dim=16, style_dim=64, num_domains=2):
-        super().__init__()
-        layers = []
-        layers += [nn.Linear(latent_dim, 512)]
-        layers += [nn.ReLU()]
-        for _ in range(3):
-            layers += [nn.Linear(512, 512)]
-            layers += [nn.ReLU()]
-        self.shared = nn.Sequential(*layers)
-
-        self.unshared = nn.ModuleList()
-        for _ in range(num_domains):
-            self.unshared += [nn.Sequential(nn.Linear(512, 512),
-                                            nn.ReLU(),
-                                            nn.Linear(512, 512),
-                                            nn.ReLU(),
-                                            nn.Linear(512, 512),
-                                            nn.ReLU(),
-                                            nn.Linear(512, style_dim))]
-
-    def forward(self, z, y):
-        h = self.shared(z)
-        out = []
-        for layer in self.unshared:
-            out += [layer(h)]
-        out = torch.stack(out, dim=1)  # (batch, num_domains, style_dim)
-        idx = torch.LongTensor(range(y.size(0))).to(y.device)
-        s = out[idx, y]  # (batch, style_dim)
-        return s
-
-
-class StyleEncoder(nn.Module):
-    def __init__(self, img_size=256, style_dim=64, num_domains=2, max_conv_dim=512):
-        super().__init__()
-        dim_in = 2**14 // img_size
-        blocks = []
-        blocks += [nn.Conv2d(3, dim_in, 3, 1, 1)]
-
-        repeat_num = int(np.log2(img_size)) - 2
-        for _ in range(repeat_num):
-            dim_out = min(dim_in*2, max_conv_dim)
-            blocks += [ResBlk(dim_in, dim_out, downsample=True)]
-            dim_in = dim_out
-
-        blocks += [nn.LeakyReLU(0.2)]
-        blocks += [nn.Conv2d(dim_out, dim_out, 4, 1, 0)]
-        blocks += [nn.LeakyReLU(0.2)]
-        self.shared = nn.Sequential(*blocks)
-
-        self.unshared = nn.ModuleList()
-        for _ in range(num_domains):
-            self.unshared += [nn.Linear(dim_out, style_dim)]
-
-    def forward(self, x, y):
-        h = self.shared(x)
-        h = h.view(h.size(0), -1)
-        out = []
-        for layer in self.unshared:
-            out += [layer(h)]
-        out = torch.stack(out, dim=1)  # (batch, num_domains, style_dim)
-        idx = torch.LongTensor(range(y.size(0))).to(y.device)
-        s = out[idx, y]  # (batch, style_dim)
-        return s
-
-
-class Discriminator(nn.Module):
-    def __init__(self, img_size=256, num_domains=2, max_conv_dim=512):
-        super().__init__()
-        dim_in = 2**14 // img_size
-        blocks = []
-        blocks += [nn.Conv2d(3, dim_in, 3, 1, 1)]
-
-        repeat_num = int(np.log2(img_size)) - 2
-        for _ in range(repeat_num):
-            dim_out = min(dim_in*2, max_conv_dim)
-            blocks += [ResBlk(dim_in, dim_out, downsample=True)]
-            dim_in = dim_out
-
-        blocks += [nn.LeakyReLU(0.2)]
-        blocks += [nn.Conv2d(dim_out, dim_out, 4, 1, 0)]
-        blocks += [nn.LeakyReLU(0.2)]
-        blocks += [nn.Conv2d(dim_out, num_domains, 1, 1, 0)]
-        self.main = nn.Sequential(*blocks)
-
-    def forward(self, x, y):
-        out = self.main(x)
-        out = out.view(out.size(0), -1)  # (batch, num_domains)
-        idx = torch.LongTensor(range(y.size(0))).to(y.device)
-        out = out[idx, y]  # (batch)
-        return out
-
-
-def build_model(args):
-    # generator = Generator(args.img_size, args.style_dim, w_hpf=args.w_hpf)
-    generator = Generator_wnet(args.img_size, args.style_dim, w_hpf=args.w_hpf)
-    mapping_network = MappingNetwork(args.latent_dim, args.style_dim, args.num_domains)
-    style_encoder = StyleEncoder(args.img_size, args.style_dim, args.num_domains)
-    discriminator = Discriminator(args.img_size, args.num_domains)
-    generator_ema = copy.deepcopy(generator)
-    mapping_network_ema = copy.deepcopy(mapping_network)
-    style_encoder_ema = copy.deepcopy(style_encoder)
-
-    nets = Munch(generator=generator,
-                 mapping_network=mapping_network,
-                 style_encoder=style_encoder,
-                 discriminator=discriminator)
-    nets_ema = Munch(generator=generator_ema,
-                     mapping_network=mapping_network_ema,
-                     style_encoder=style_encoder_ema)
-
-    if args.w_hpf > 0:
-        fan = FAN(fname_pretrained=args.wing_path).eval()
-        nets.fan = fan
-        nets_ema.fan = fan
-
+"""
+StarGAN v2
+Copyright (c) 2020-present NAVER Corp.
+
+This work is licensed under the Creative Commons Attribution-NonCommercial
+4.0 International License. To view a copy of this license, visit
+http://creativecommons.org/licenses/by-nc/4.0/ or send a letter to
+Creative Commons, PO Box 1866, Mountain View, CA 94042, USA.
+"""
+
+import copy
+import math
+
+from munch import Munch
+import numpy as np
+import torch
+import torch.nn as nn
+import torch.nn.functional as F
+import core.utils as utils
+
+from core.wing import FAN
+
+
+class ResBlk(nn.Module):
+    def __init__(self, dim_in, dim_out, actv=nn.LeakyReLU(0.2),
+                 normalize=False, downsample=False):
+        super().__init__()
+        self.actv = actv
+        self.normalize = normalize
+        self.downsample = downsample
+        self.learned_sc = dim_in != dim_out
+        self._build_weights(dim_in, dim_out)
+
+    def _build_weights(self, dim_in, dim_out):
+        self.conv1 = nn.Conv2d(dim_in, dim_in, 3, 1, 1)
+        self.conv2 = nn.Conv2d(dim_in, dim_out, 3, 1, 1)
+        if self.normalize:
+            self.norm1 = nn.InstanceNorm2d(dim_in, affine=True)
+            self.norm2 = nn.InstanceNorm2d(dim_in, affine=True)
+        if self.learned_sc:
+            self.conv1x1 = nn.Conv2d(dim_in, dim_out, 1, 1, 0, bias=False)
+
+    def _shortcut(self, x):
+        if self.learned_sc:
+            x = self.conv1x1(x)
+        if self.downsample:
+            x = F.avg_pool2d(x, 2)
+        return x
+
+    def _residual(self, x):
+        if self.normalize:
+            x = self.norm1(x)
+        x = self.actv(x)
+        x = self.conv1(x)
+        if self.downsample:
+            x = F.avg_pool2d(x, 2)
+        if self.normalize:
+            x = self.norm2(x)
+        x = self.actv(x)
+        x = self.conv2(x)
+        return x
+
+    def forward(self, x):
+        x = self._shortcut(x) + self._residual(x)
+        return x / math.sqrt(2)  # unit variance
+
+
+class AdaIN(nn.Module):
+    def __init__(self, style_dim, num_features):
+        super().__init__()
+        self.norm = nn.InstanceNorm2d(num_features, affine=False)
+        self.fc = nn.Linear(style_dim, num_features*2)
+
+    def forward(self, x, s):
+        h = self.fc(s)
+        h = h.view(h.size(0), h.size(1), 1, 1)
+        gamma, beta = torch.chunk(h, chunks=2, dim=1)
+        return (1 + gamma) * self.norm(x) + beta
+
+
+class AdainResBlk(nn.Module):
+    def __init__(self, dim_in, dim_out, style_dim=64, w_hpf=0,
+                 actv=nn.LeakyReLU(0.2), upsample=False):
+        super().__init__()
+        self.w_hpf = w_hpf
+        self.actv = actv
+        self.upsample = upsample
+        self.learned_sc = dim_in != dim_out
+        self._build_weights(dim_in, dim_out, style_dim)
+
+    def _build_weights(self, dim_in, dim_out, style_dim=64):
+        self.conv1 = nn.Conv2d(dim_in, dim_out, 3, 1, 1)
+        self.conv2 = nn.Conv2d(dim_out, dim_out, 3, 1, 1)
+        self.norm1 = AdaIN(style_dim, dim_in)
+        self.norm2 = AdaIN(style_dim, dim_out)
+        if self.learned_sc:
+            self.conv1x1 = nn.Conv2d(dim_in, dim_out, 1, 1, 0, bias=False)
+
+    def _shortcut(self, x):
+        if self.upsample:
+            x = F.interpolate(x, scale_factor=2, mode='nearest')
+        if self.learned_sc:
+            x = self.conv1x1(x)
+        return x
+
+    def _residual(self, x, s):
+        x = self.norm1(x, s)
+        x = self.actv(x)
+        if self.upsample:
+            x = F.interpolate(x, scale_factor=2, mode='nearest')
+        x = self.conv1(x)
+        x = self.norm2(x, s)
+        x = self.actv(x)
+        x = self.conv2(x)
+        return x
+
+    def forward(self, x, s):
+        out = self._residual(x, s)
+        if self.w_hpf == 0:
+            out = (out + self._shortcut(x)) / math.sqrt(2)
+        return out
+
+
+class HighPass(nn.Module):
+    def __init__(self, w_hpf, device):
+        super(HighPass, self).__init__()
+        self.filter = torch.tensor([[-1, -1, -1],
+                                    [-1, 8., -1],
+                                    [-1, -1, -1]]).to(device) / w_hpf
+
+    def forward(self, x):
+        filter = self.filter.unsqueeze(0).unsqueeze(1).repeat(x.size(1), 1, 1, 1)
+        return F.conv2d(x, filter, padding=1, groups=x.size(1))
+
+
+class Generator(nn.Module):
+    def __init__(self, img_size=256, style_dim=64, max_conv_dim=512, w_hpf=1):
+        super().__init__()
+        dim_in = 2**14 // img_size
+        self.img_size = img_size
+        self.from_rgb = nn.Conv2d(3, dim_in, 3, 1, 1)  # (in_channels, out_channels, kernel_size, stride=1, padding=0, dilation=1, groups=1, bias=True, padding_mode='zeros')
+        self.encode = nn.ModuleList()
+        self.decode = nn.ModuleList()
+        self.to_rgb = nn.Sequential(
+            nn.InstanceNorm2d(dim_in, affine=True),
+            nn.LeakyReLU(0.2),
+            nn.Conv2d(dim_in, 3, 1, 1, 0))
+
+        # down/up-sampling blocks
+        repeat_num = int(np.log2(img_size)) - 4
+        if w_hpf > 0:
+            repeat_num += 1
+        for _ in range(repeat_num):
+            dim_out = min(dim_in*2, max_conv_dim)
+            self.encode.append(
+                ResBlk(dim_in, dim_out, normalize=True, downsample=True))
+            self.decode.insert(
+                0, AdainResBlk(dim_out, dim_in, style_dim,
+                               w_hpf=w_hpf, upsample=True))  # stack-like
+            dim_in = dim_out
+
+        # bottleneck blocks
+        for _ in range(2):
+            self.encode.append(
+                ResBlk(dim_out, dim_out, normalize=True))
+            self.decode.insert(
+                0, AdainResBlk(dim_out, dim_out, style_dim, w_hpf=w_hpf))
+
+        if w_hpf > 0:
+            device = torch.device(
+                'cuda' if torch.cuda.is_available() else 'cpu')
+            self.hpf = HighPass(w_hpf, device)
+
+    def forward(self, x, s, masks=None):
+        # print("input x.shape", x.shape)
+        x = self.from_rgb(x)
+        # print("x.shape", x.shape)
+        cache = {}
+        for block in self.encode:
+            if (masks is not None) and (x.size(2) in [32, 64, 128]):
+                cache[x.size(2)] = x
+            x = block(x)
+            # print("encode x.shape", x.shape)
+        for block in self.decode:
+            x = block(x, s)
+            # print("decode x.shape", x.shape)
+            if (masks is not None) and (x.size(2) in [32, 64, 128]):
+                mask = masks[0] if x.size(2) in [32] else masks[1]
+                mask = F.interpolate(mask, size=x.size(2), mode='bilinear')
+                x = x + self.hpf(mask * cache[x.size(2)])
+        # print("self.to_rgb(x)", self.to_rgb(x).shape)
+        return self.to_rgb(x)
+
+class Generator_unet(nn.Module):
+    def __init__(self, img_size=256, style_dim=64, max_conv_dim=512, w_hpf=1):
+        super().__init__()
+        repeat_num = int(np.log2(img_size)) - 3
+        dim_in = 64
+        dim_out = 512
+        self.img_size = img_size
+        self.from_rgb = nn.Conv2d(3, dim_in, 3, 1, 1)  # (in_channels, out_channels, kernel_size, stride=1, padding=0, dilation=1, groups=1, bias=True, padding_mode='zeros')
+        self.down_layers = nn.ModuleList()
+        self.up_layers = nn.ModuleList()
+        self.deconv = nn.ConvTranspose2d(64, 3, 3, 1, 1)
+        skip_layer = nn.ModuleList()
+        self.actv = nn.LeakyReLU(0.2)
+
+        # encoder 
+        for i in range(repeat_num):
+            in_c = dim_in
+            if(in_c*2 > max_conv_dim): 
+                out_c = max_conv_dim 
+                dim_in = max_conv_dim
+            else: 
+                out_c = in_c*2
+                dim_in = in_c*2
+            down = nn.Conv2d(in_c, out_c, 4, 2, 1)
+            self.down_layers.append(down)
+            skip_layer.append(down)
+
+        # decoder 
+        for i in range(repeat_num+1):
+            in_c = dim_out
+            if(dim_out // 2 < 8): 
+                out_c = 3 
+                dim_out = 3
+            elif (i > 2): 
+                out_c = dim_out //2
+                dim_out = dim_out //2
+            if(i==0):
+
+                up = nn.ConvTranspose2d(in_c+style_dim, out_c, 3, 1, 1)
+            else:
+                up = nn.ConvTranspose2d((in_c*2)+style_dim, out_c, 4, 2, 1)
+
+            self.up_layers.append(up)
+            
+    def forward(self, x, s, masks=None):
+        i = 0 
+        skip = []
+        x = self.from_rgb(x)
+        skip.append(x)
+        for down in self.down_layers:
+            x = down(x)
+            skip.append(x)
+
+        for up in self.up_layers:
+            # x = self.norm(x, s)
+            # x = self.actv(x)
+            x = utils.tile_concat(x, s)
+            x = self.actv(x)
+            x = up(x)
+            if(len(skip)-i-1>0):
+                index = len(skip)-i-1
+                x = torch.cat((x,skip[index]), 1)
+            i = i+1
+
+        x = self.deconv(x)
+        return x
+
+class Generator_wnet(nn.Module):
+    def __init__(self, img_size=256, style_dim=64, max_conv_dim=512, w_hpf=1):
+        super().__init__()
+        repeat_num = int(np.log2(img_size)) - 3
+        dim_in = 64
+        dim_out = 512
+        self.img_size = img_size
+        self.from_rgb = nn.Conv2d(3, dim_in, 3, 1, 1)  # (in_channels, out_channels, kernel_size, stride=1, padding=0, dilation=1, groups=1, bias=True, padding_mode='zeros')
+        self.down_layers = nn.ModuleList()
+        self.up_layers = nn.ModuleList()
+        self.up2_layers = nn.ModuleList()
+        self.conv = nn.ConvTranspose2d(dim_in, dim_in, 3, 1, 1)
+        self.deconv = nn.ConvTranspose2d(64, 3, 3, 1, 1)
+        #encoder 
+        for i in range(repeat_num):
+            in_c = dim_in
+            if(in_c*2 > max_conv_dim): 
+                out_c = 512 
+                dim_in = 512
+            else: 
+                out_c = in_c*2
+                dim_in = in_c*2
+            down = nn.Conv2d(in_c, out_c, 4, 2, 1)
+            self.down_layers.append(down)
+
+        #decoder 
+        for i in range(repeat_num+1):
+            in_c = dim_out
+            print
+            if(dim_out // 2 < 8): 
+                out_c = 3 
+                dim_out = 3
+            elif (i > 2): 
+                out_c = dim_out //2
+                dim_out = dim_out //2
+
+            if(i==0):
+                up2 = nn.ConvTranspose2d(in_c+style_dim, out_c, 3, 1, 1)
+                up = nn.ConvTranspose2d(in_c, out_c, 3, 1, 1)
+            else:
+                up = nn.ConvTranspose2d(in_c*2, out_c, 4, 2, 1)
+                up2 = nn.ConvTranspose2d(in_c*2, out_c, 4, 2, 1)
+                
+            self.up_layers.append(up)
+            self.up2_layers.append(up2)
+
+    def forward(self, x, s, masks=None):
+        i = 0 
+        skip = []
+        x = self.from_rgb(x)
+        skip.append(x)
+        # U1 
+        for down in self.down_layers:
+            x = down(x)
+            skip.append(x)
+
+        for up in self.up_layers:
+            x = up(x)
+            if(len(skip)-i-1>0):
+                index = len(skip)-i-1
+                x = torch.cat((x,skip[index]), 1)
+            i = i+1
+        
+        # U2 
+        skip2 = []
+        i = 0 
+        x = self.conv(x)
+        skip2.append(x) 
+        for down in self.down_layers:
+            x = down(x)
+            skip2.append(x) 
+
+        x = utils.tile_concat(x, s)
+
+        for up in self.up2_layers:
+            x = up(x)
+            if(len(skip2)-i-1>0):
+                index = len(skip2)-i-1
+                x = torch.cat((x,skip2[index]), 1)
+            i = i+1
+
+        x = self.deconv(x)
+        return x
+
+class MappingNetwork(nn.Module):
+    def __init__(self, latent_dim=16, style_dim=64, num_domains=2):
+        super().__init__()
+        layers = []
+        layers += [nn.Linear(latent_dim, 512)]
+        layers += [nn.ReLU()]
+        for _ in range(3):
+            layers += [nn.Linear(512, 512)]
+            layers += [nn.ReLU()]
+        self.shared = nn.Sequential(*layers)
+
+        self.unshared = nn.ModuleList()
+        for _ in range(num_domains):
+            self.unshared += [nn.Sequential(nn.Linear(512, 512),
+                                            nn.ReLU(),
+                                            nn.Linear(512, 512),
+                                            nn.ReLU(),
+                                            nn.Linear(512, 512),
+                                            nn.ReLU(),
+                                            nn.Linear(512, style_dim))]
+
+    def forward(self, z, y):
+        h = self.shared(z)
+        out = []
+        for layer in self.unshared:
+            out += [layer(h)]
+        out = torch.stack(out, dim=1)  # (batch, num_domains, style_dim)
+        idx = torch.LongTensor(range(y.size(0))).to(y.device)
+        s = out[idx, y]  # (batch, style_dim)
+        return s
+
+
+class StyleEncoder(nn.Module):
+    def __init__(self, img_size=256, style_dim=64, num_domains=2, max_conv_dim=512):
+        super().__init__()
+        dim_in = 2**14 // img_size
+        blocks = []
+        blocks += [nn.Conv2d(3, dim_in, 3, 1, 1)]
+
+        repeat_num = int(np.log2(img_size)) - 2
+        for _ in range(repeat_num):
+            dim_out = min(dim_in*2, max_conv_dim)
+            blocks += [ResBlk(dim_in, dim_out, downsample=True)]
+            dim_in = dim_out
+
+        blocks += [nn.LeakyReLU(0.2)]
+        blocks += [nn.Conv2d(dim_out, dim_out, 4, 1, 0)]
+        blocks += [nn.LeakyReLU(0.2)]
+        self.shared = nn.Sequential(*blocks)
+
+        self.unshared = nn.ModuleList()
+        for _ in range(num_domains):
+            self.unshared += [nn.Linear(dim_out, style_dim)]
+
+    def forward(self, x, y):
+        h = self.shared(x)
+        h = h.view(h.size(0), -1)
+        out = []
+        for layer in self.unshared:
+            out += [layer(h)]
+        out = torch.stack(out, dim=1)  # (batch, num_domains, style_dim)
+        idx = torch.LongTensor(range(y.size(0))).to(y.device)
+        s = out[idx, y]  # (batch, style_dim)
+        return s
+
+
+class Discriminator(nn.Module):
+    def __init__(self, img_size=256, num_domains=2, max_conv_dim=512):
+        super().__init__()
+        dim_in = 2**14 // img_size
+        blocks = []
+        blocks += [nn.Conv2d(3, dim_in, 3, 1, 1)]
+
+        repeat_num = int(np.log2(img_size)) - 2
+        for _ in range(repeat_num):
+            dim_out = min(dim_in*2, max_conv_dim)
+            blocks += [ResBlk(dim_in, dim_out, downsample=True)]
+            dim_in = dim_out
+
+        blocks += [nn.LeakyReLU(0.2)]
+        blocks += [nn.Conv2d(dim_out, dim_out, 4, 1, 0)]
+        blocks += [nn.LeakyReLU(0.2)]
+        blocks += [nn.Conv2d(dim_out, num_domains, 1, 1, 0)]
+        self.main = nn.Sequential(*blocks)
+
+    def forward(self, x, y):
+        out = self.main(x)
+        out = out.view(out.size(0), -1)  # (batch, num_domains)
+        idx = torch.LongTensor(range(y.size(0))).to(y.device)
+        out = out[idx, y]  # (batch)
+        return out
+
+
+def build_model(args):
+    # generator = Generator(args.img_size, args.style_dim, w_hpf=args.w_hpf)
+    generator = Generator_unet(args.img_size, args.style_dim, w_hpf=args.w_hpf)
+    mapping_network = MappingNetwork(args.latent_dim, args.style_dim, args.num_domains)
+    style_encoder = StyleEncoder(args.img_size, args.style_dim, args.num_domains)
+    discriminator = Discriminator(args.img_size, args.num_domains)
+    generator_ema = copy.deepcopy(generator)
+    mapping_network_ema = copy.deepcopy(mapping_network)
+    style_encoder_ema = copy.deepcopy(style_encoder)
+
+    nets = Munch(generator=generator,
+                 mapping_network=mapping_network,
+                 style_encoder=style_encoder,
+                 discriminator=discriminator)
+    nets_ema = Munch(generator=generator_ema,
+                     mapping_network=mapping_network_ema,
+                     style_encoder=style_encoder_ema)
+
+    if args.w_hpf > 0:
+        fan = FAN(fname_pretrained=args.wing_path).eval()
+        nets.fan = fan
+        nets_ema.fan = fan
+
     return nets, nets_ema