--- conflicted
+++ resolved
@@ -1,344 +1,333 @@
-"""
-StarGAN v2
-Copyright (c) 2020-present NAVER Corp.
-
-This work is licensed under the Creative Commons Attribution-NonCommercial
-4.0 International License. To view a copy of this license, visit
-http://creativecommons.org/licenses/by-nc/4.0/ or send a letter to
-Creative Commons, PO Box 1866, Mountain View, CA 94042, USA.
-"""
-
-import os
-from os.path import join as ospj
-import time
-import datetime
-from munch import Munch
-
-import torch
-import torch.nn as nn
-import torch.nn.functional as F
-
-from core.model import build_model
-from core.checkpoint import CheckpointIO
-from core.data_loader import InputFetcher
-import core.utils as utils
-from metrics.eval import calculate_metrics
-
-
-class Solver(nn.Module):
-    def __init__(self, args):
-        super().__init__()
-        self.args = args
-        self.device = torch.device('cuda' if torch.cuda.is_available() else 'cpu')
-
-        self.nets, self.nets_ema = build_model(args)
-        # below setattrs are to make networks be children of Solver, e.g., for self.to(self.device)
-        for name, module in self.nets.items():
-            utils.print_network(module, name)
-            setattr(self, name, module)
-        for name, module in self.nets_ema.items():
-            setattr(self, name + '_ema', module)
-
-        if args.mode == 'train':
-            self.optims = Munch()
-            for net in self.nets.keys():
-                if net == 'fan':
-                    continue
-                self.optims[net] = torch.optim.Adam(
-                    params=self.nets[net].parameters(),
-                    lr=args.f_lr if net == 'mapping_network' else args.lr,
-                    betas=[args.beta1, args.beta2],
-                    weight_decay=args.weight_decay)
-
-            self.ckptios = [
-                CheckpointIO(ospj(args.checkpoint_dir, '{:06d}_nets.ckpt'), **self.nets),
-                CheckpointIO(ospj(args.checkpoint_dir, '{:06d}_nets_ema.ckpt'), **self.nets_ema),
-                CheckpointIO(ospj(args.checkpoint_dir, '{:06d}_optims.ckpt'), **self.optims)]
-            # self.ckptios = [
-                # CheckpointIO(ospj(args.checkpoint_dir, str(self.nets)  + '_nets.ckpt'), **self.nets),
-                # CheckpointIO(ospj(args.checkpoint_dir, str(self.nets_ema)+ '_nets_ema.ckpt'), **self.nets_ema),
-                # CheckpointIO(ospj(args.checkpoint_dir, str(self.optims)+ '_optims.ckpt'), **self.optims)]
-        else:
-            self.ckptios = [CheckpointIO(ospj(args.checkpoint_dir, '{:06d}_nets_ema.ckpt'), **self.nets_ema)]
-            # self.ckptios = [CheckpointIO(ospj(args.checkpoint_dir, str(self.nets_ema) + '_nets_ema.ckpt'), **self.nets_ema)]
-
-        self.to(self.device)
-        for name, network in self.named_children():
-            # Do not initialize the FAN parameters
-            if ('ema' not in name) and ('fan' not in name):
-                print('Initializing %s...' % name)
-                network.apply(utils.he_init)
-
-    def _save_checkpoint(self, step):
-        for ckptio in self.ckptios:
-            ckptio.save(step)
-
-    def _load_checkpoint(self, step):
-        for ckptio in self.ckptios:
-            ckptio.load(step)
-
-    def _reset_grad(self):
-        for optim in self.optims.values():
-            optim.zero_grad()
-
-    def train(self, loaders):
-        args = self.args
-        nets = self.nets
-        nets_ema = self.nets_ema
-        optims = self.optims
-
-        # fetch random validation images for debugging
-        fetcher = InputFetcher(loaders.src, loaders.src_skt,  loaders.ref, args.latent_dim, 'train')
-        fetcher_val = InputFetcher(loaders.val, None,  None, args.latent_dim, 'val')
-        inputs_val = next(fetcher_val)
-
-        # resume training if necessary
-        if args.resume_iter > 0:
-            self._load_checkpoint(args.resume_iter)
-
-        # remember the initial value of ds weight
-        initial_lambda_ds = args.lambda_ds
-
-        print('Start training...')
-        start_time = time.time()
-        for i in range(args.resume_iter, args.total_iters):
-            # fetch images and labels
-            inputs = next(fetcher)
-            x_real, y_org = inputs.x_src, inputs.y_src
-            xs_real, ys_org = inputs.xs_src, inputs.ys_src
-            x_ref, x_ref2, y_trg = inputs.x_ref, inputs.x_ref2, inputs.y_ref
-            z_trg, z_trg2 = inputs.z_trg, inputs.z_trg2
-
-            masks = nets.fan.get_heatmap(x_real) if args.w_hpf > 0 else None
-            # pix2pix 
-            d1_loss = compute_d1_loss(nets, args, x_real,  xs_real, y_org, y_trg, z_trg=z_trg, masks=masks)
-            self._reset_grad()
-            d1_loss.backward()
-            optims.discriminator_pix2pix.step()
-
-            g1_loss = compute_g1_loss(nets, args, x_real,  xs_real, y_org, y_trg, z_trg=z_trg, masks=masks)
-            self._reset_grad()
-            g1_loss.backward()
-            optims.generator_pix2pix.step()
-
-            # train the discriminator
-            # d_loss, d_losses_latent = compute_d_loss(
-            #     nets, args, x_real, y_org, y_trg, z_trg=z_trg, masks=masks)
-            d_loss, d_losses_latent = compute_d_loss(
-<<<<<<< HEAD
-                nets, args, x_real, xs_real, ys_org, y_trg, z_trg=z_trg, masks=masks)
-=======
-                nets, args, x_real,  xs_real, y_org, y_trg, z_trg=z_trg, masks=masks)
->>>>>>> 2fca0beb
-            self._reset_grad()
-            d_loss.backward()
-            optims.discriminator.step()
-
-            # d_loss, d_losses_ref = compute_d_loss(
-            #     nets, args, x_real, y_org, y_trg, x_ref=x_ref, masks=masks)
-            d_loss, d_losses_ref = compute_d_loss(
-                nets, args, x_real, xs_real, y_org, y_trg, x_ref=x_ref, masks=masks)
-            self._reset_grad()
-            d_loss.backward()
-            optims.discriminator.step()
-
-            # train the generator
-            g_loss, g_losses_latent = compute_g_loss(
-<<<<<<< HEAD
-                nets, args, x_real, xs_real, ys_org, y_trg, z_trgs=[z_trg, z_trg2], masks=masks)
-=======
-                nets, args, x_real, xs_real, y_org, y_trg, z_trgs=[z_trg, z_trg2], masks=masks)
->>>>>>> 2fca0beb
-            self._reset_grad()
-            g_loss.backward()
-            optims.generator.step()
-            optims.mapping_network.step()
-            optims.style_encoder.step()
-
-            g_loss, g_losses_ref = compute_g_loss(
-                nets, args, x_real, xs_real, y_org, y_trg, x_refs=[x_ref, x_ref2], masks=masks)
-            self._reset_grad()
-            g_loss.backward()
-            optims.generator.step()
-
-            # compute moving average of network parameters
-            moving_average(nets.generator, nets_ema.generator, beta=0.999)
-            moving_average(nets.mapping_network, nets_ema.mapping_network, beta=0.999)
-            moving_average(nets.style_encoder, nets_ema.style_encoder, beta=0.999)
-
-            # decay weight for diversity sensitive loss
-            if args.lambda_ds > 0:
-                args.lambda_ds -= (initial_lambda_ds / args.ds_iter)
-
-            # print out log info
-            if (i+1) % args.print_every == 0:
-                elapsed = time.time() - start_time
-                elapsed = str(datetime.timedelta(seconds=elapsed))[:-7]
-                log = "Elapsed time [%s], Iteration [%i/%i], " % (elapsed, i+1, args.total_iters)
-                all_losses = dict()
-                for loss, prefix in zip([d_losses_latent, d_losses_ref, g_losses_latent, g_losses_ref],
-                                        ['D/latent_', 'D/ref_', 'G/latent_', 'G/ref_']):
-                    for key, value in loss.items():
-                        all_losses[prefix + key] = value
-                all_losses['G/lambda_ds'] = args.lambda_ds
-                log += ' '.join(['%s: [%.4f]' % (key, value) for key, value in all_losses.items()])
-                print(log)
-
-            # generate images for debugging
-            if (i+1) % args.sample_every == 0:
-                os.makedirs(args.sample_dir, exist_ok=True)
-                utils.debug_image(nets_ema, args, inputs=inputs_val, step=i+1)
-
-            # save model checkpoints
-            if (i+1) % args.save_every == 0:
-                self._save_checkpoint(step=i+1)
-
-            # compute FID and LPIPS if necessary
-            if (i+1) % args.eval_every == 0:
-                calculate_metrics(nets_ema, args, i+1, mode='latent')
-                calculate_metrics(nets_ema, args, i+1, mode='reference')
-
-    @torch.no_grad()
-    def sample(self, loaders):
-        args = self.args
-        nets_ema = self.nets_ema
-        os.makedirs(args.result_dir, exist_ok=True)
-        self._load_checkpoint(args.resume_iter)
-
-        src = next(InputFetcher(loaders.src, None, args.latent_dim, 'test'))
-        ref = next(InputFetcher(loaders.ref, None, args.latent_dim, 'test'))
-
-        fname = ospj(args.result_dir, 'reference.jpg')
-        print('Working on {}...'.format(fname))
-        utils.translate_using_reference(nets_ema, args, src.x, ref.x, ref.y, fname)
-
-        fname = ospj(args.result_dir, 'video_ref.mp4')
-        print('Working on {}...'.format(fname))
-        utils.video_ref(nets_ema, args, src.x, ref.x, ref.y, fname)
-
-    @torch.no_grad()
-    def evaluate(self):
-        args = self.args
-        nets_ema = self.nets_ema
-        resume_iter = args.resume_iter
-        self._load_checkpoint(args.resume_iter)
-        calculate_metrics(nets_ema, args, step=resume_iter, mode='latent')
-        calculate_metrics(nets_ema, args, step=resume_iter, mode='reference')
-
-
-def compute_d_loss(nets, args, x_real, xs_real, y_org, y_trg, z_trg=None, x_ref=None, masks=None):
-    assert (z_trg is None) != (x_ref is None)
-    # with real images
-    x_real.requires_grad_()
-    out = nets.discriminator(x_real, y_org)
-    loss_real = adv_loss(out, 1)
-    loss_reg = r1_reg(out, x_real)
-
-    # with fake images
-    with torch.no_grad():
-        if z_trg is not None:
-            s_trg = nets.mapping_network(z_trg, y_trg)
-        else:  # x_ref is not None
-            s_trg = nets.style_encoder(x_ref, y_trg)
-
-        # x_fake = nets.generator(x_real, s_trg, masks=masks)
-        x_fake = nets.generator(xs_real, s_trg, masks=masks)
-    out = nets.discriminator(x_fake, y_trg)
-    loss_fake = adv_loss(out, 0)
-
-    loss = loss_real + loss_fake + args.lambda_reg * loss_reg
-    return loss, Munch(real=loss_real.item(),
-                       fake=loss_fake.item(),
-                       reg=loss_reg.item())
-
-<<<<<<< HEAD
-=======
-def compute_g1_loss(nets, args, x_real, xs_real, y_org, y_trg, z_trgs=None, x_refs=None, masks=None):
-    x_fake_color = nets.generator_pix2pix(xs_real)
-    pred_fake = nets.discriminator_pix2pix(x_fake_color)
-    mseloss = nn.MSELoss()
-    loss_G_GAN = mseloss(pred_fake, torch.tensor(1))
-    l1loss = torch.nn.L1Loss()
-    loss_G_L1 = l1loss(pred_fake, x_real)*100
-    loss_G = loss_G_GAN + loss_G_L1
-    return loss_G
-
-def compute_d1_loss(nets, args, x_real, xs_real, y_org, y_trg, z_trgs=None, x_refs=None, masks=None):
-    x_fake_color = nets.generator_pix2pix(xs_real)
-    pred_fake = nets.discriminator_pix2pix(x_fake_color)
-    pred_real = nets.discriminator_pix2pix(x_real)
-    mseloss = nn.MSELoss()
-    loss_D_fake = mseloss(pred_fake, torch.tensor(0))
-    loss_D_real = mseloss(pred_real, torch.tensor(1))
-    loss_D = (loss_D_fake + loss_D_real) * 0.5
-    return loss_D
->>>>>>> 2fca0beb
-
-def compute_g_loss(nets, args, x_real, xs_real, y_org, y_trg, z_trgs=None, x_refs=None, masks=None):
-    assert (z_trgs is None) != (x_refs is None)
-    if z_trgs is not None:
-        z_trg, z_trg2 = z_trgs
-    if x_refs is not None:
-        x_ref, x_ref2 = x_refs
-
-    # adversarial loss
-    if z_trgs is not None:
-        s_trg = nets.mapping_network(z_trg, y_trg)
-    else:
-        s_trg = nets.style_encoder(x_ref, y_trg)
-
-    # x_fake = nets.generator(x_real, s_trg, masks=masks)
-    x_fake = nets.generator(xs_real, s_trg, masks=masks)
-    out = nets.discriminator(x_fake, y_trg)
-    loss_adv = adv_loss(out, 1)
-
-    # style reconstruction loss
-    s_pred = nets.style_encoder(x_fake, y_trg)
-    loss_sty = torch.mean(torch.abs(s_pred - s_trg))
-
-    # diversity sensitive loss
-    if z_trgs is not None:
-        s_trg2 = nets.mapping_network(z_trg2, y_trg)
-    else:
-        s_trg2 = nets.style_encoder(x_ref2, y_trg)
-    x_fake2 = nets.generator(x_real, s_trg2, masks=masks)
-    x_fake2 = x_fake2.detach()
-    loss_ds = torch.mean(torch.abs(x_fake - x_fake2))
-
-    # cycle-consistency loss
-    masks = nets.fan.get_heatmap(x_fake) if args.w_hpf > 0 else None
-    s_org = nets.style_encoder(x_real, y_org)
-    x_rec = nets.generator(x_fake, s_org, masks=masks)
-    loss_cyc = torch.mean(torch.abs(x_rec - x_real))
-
-    loss = loss_adv + args.lambda_sty * loss_sty \
-        - args.lambda_ds * loss_ds + args.lambda_cyc * loss_cyc
-    return loss, Munch(adv=loss_adv.item(),
-                       sty=loss_sty.item(),
-                       ds=loss_ds.item(),
-                       cyc=loss_cyc.item())
-
-
-def moving_average(model, model_test, beta=0.999):
-    for param, param_test in zip(model.parameters(), model_test.parameters()):
-        param_test.data = torch.lerp(param.data, param_test.data, beta)
-
-
-def adv_loss(logits, target):
-    assert target in [1, 0]
-    targets = torch.full_like(logits, fill_value=target)
-    loss = F.binary_cross_entropy_with_logits(logits, targets)
-    return loss
-
-
-def r1_reg(d_out, x_in):
-    # zero-centered gradient penalty for real images
-    batch_size = x_in.size(0)
-    grad_dout = torch.autograd.grad(
-        outputs=d_out.sum(), inputs=x_in,
-        create_graph=True, retain_graph=True, only_inputs=True
-    )[0]
-    grad_dout2 = grad_dout.pow(2)
-    assert(grad_dout2.size() == x_in.size())
-    reg = 0.5 * grad_dout2.view(batch_size, -1).sum(1).mean(0)
+"""
+StarGAN v2
+Copyright (c) 2020-present NAVER Corp.
+
+This work is licensed under the Creative Commons Attribution-NonCommercial
+4.0 International License. To view a copy of this license, visit
+http://creativecommons.org/licenses/by-nc/4.0/ or send a letter to
+Creative Commons, PO Box 1866, Mountain View, CA 94042, USA.
+"""
+
+import os
+from os.path import join as ospj
+import time
+import datetime
+from munch import Munch
+
+import torch
+import torch.nn as nn
+import torch.nn.functional as F
+
+from core.model import build_model
+from core.checkpoint import CheckpointIO
+from core.data_loader import InputFetcher
+import core.utils as utils
+from metrics.eval import calculate_metrics
+
+
+class Solver(nn.Module):
+    def __init__(self, args):
+        super().__init__()
+        self.args = args
+        self.device = torch.device('cuda' if torch.cuda.is_available() else 'cpu')
+
+        self.nets, self.nets_ema = build_model(args)
+        # below setattrs are to make networks be children of Solver, e.g., for self.to(self.device)
+        for name, module in self.nets.items():
+            utils.print_network(module, name)
+            setattr(self, name, module)
+        for name, module in self.nets_ema.items():
+            setattr(self, name + '_ema', module)
+
+        if args.mode == 'train':
+            self.optims = Munch()
+            for net in self.nets.keys():
+                if net == 'fan':
+                    continue
+                self.optims[net] = torch.optim.Adam(
+                    params=self.nets[net].parameters(),
+                    lr=args.f_lr if net == 'mapping_network' else args.lr,
+                    betas=[args.beta1, args.beta2],
+                    weight_decay=args.weight_decay)
+
+            self.ckptios = [
+                CheckpointIO(ospj(args.checkpoint_dir, '{:06d}_nets.ckpt'), **self.nets),
+                CheckpointIO(ospj(args.checkpoint_dir, '{:06d}_nets_ema.ckpt'), **self.nets_ema),
+                CheckpointIO(ospj(args.checkpoint_dir, '{:06d}_optims.ckpt'), **self.optims)]
+            # self.ckptios = [
+                # CheckpointIO(ospj(args.checkpoint_dir, str(self.nets)  + '_nets.ckpt'), **self.nets),
+                # CheckpointIO(ospj(args.checkpoint_dir, str(self.nets_ema)+ '_nets_ema.ckpt'), **self.nets_ema),
+                # CheckpointIO(ospj(args.checkpoint_dir, str(self.optims)+ '_optims.ckpt'), **self.optims)]
+        else:
+            self.ckptios = [CheckpointIO(ospj(args.checkpoint_dir, '{:06d}_nets_ema.ckpt'), **self.nets_ema)]
+            # self.ckptios = [CheckpointIO(ospj(args.checkpoint_dir, str(self.nets_ema) + '_nets_ema.ckpt'), **self.nets_ema)]
+
+        self.to(self.device)
+        for name, network in self.named_children():
+            # Do not initialize the FAN parameters
+            if ('ema' not in name) and ('fan' not in name):
+                print('Initializing %s...' % name)
+                network.apply(utils.he_init)
+
+    def _save_checkpoint(self, step):
+        for ckptio in self.ckptios:
+            ckptio.save(step)
+
+    def _load_checkpoint(self, step):
+        for ckptio in self.ckptios:
+            ckptio.load(step)
+
+    def _reset_grad(self):
+        for optim in self.optims.values():
+            optim.zero_grad()
+
+    def train(self, loaders):
+        args = self.args
+        nets = self.nets
+        nets_ema = self.nets_ema
+        optims = self.optims
+
+        # fetch random validation images for debugging
+        fetcher = InputFetcher(loaders.src, loaders.src_skt,  loaders.ref, args.latent_dim, 'train')
+        fetcher_val = InputFetcher(loaders.val, None,  None, args.latent_dim, 'val')
+        inputs_val = next(fetcher_val)
+
+        # resume training if necessary
+        if args.resume_iter > 0:
+            self._load_checkpoint(args.resume_iter)
+
+        # remember the initial value of ds weight
+        initial_lambda_ds = args.lambda_ds
+
+        print('Start training...')
+        start_time = time.time()
+        for i in range(args.resume_iter, args.total_iters):
+            # fetch images and labels
+            inputs = next(fetcher)
+            x_real, y_org = inputs.x_src, inputs.y_src
+            xs_real, ys_org = inputs.xs_src, inputs.ys_src
+            x_ref, x_ref2, y_trg = inputs.x_ref, inputs.x_ref2, inputs.y_ref
+            z_trg, z_trg2 = inputs.z_trg, inputs.z_trg2
+
+            masks = nets.fan.get_heatmap(x_real) if args.w_hpf > 0 else None
+            # pix2pix 
+            d1_loss = compute_d1_loss(nets, args, x_real,  xs_real, y_org, y_trg, z_trg=z_trg, masks=masks)
+            self._reset_grad()
+            d1_loss.backward()
+            optims.discriminator_pix2pix.step()
+
+            g1_loss = compute_g1_loss(nets, args, x_real,  xs_real, y_org, y_trg, z_trg=z_trg, masks=masks)
+            self._reset_grad()
+            g1_loss.backward()
+            optims.generator_pix2pix.step()
+
+            # train the discriminator
+            # d_loss, d_losses_latent = compute_d_loss(
+            #     nets, args, x_real, y_org, y_trg, z_trg=z_trg, masks=masks)
+            d_loss, d_losses_latent = compute_d_loss(
+                nets, args, x_real,  xs_real, y_org, y_trg, z_trg=z_trg, masks=masks)
+            self._reset_grad()
+            d_loss.backward()
+            optims.discriminator.step()
+
+            # d_loss, d_losses_ref = compute_d_loss(
+            #     nets, args, x_real, y_org, y_trg, x_ref=x_ref, masks=masks)
+            d_loss, d_losses_ref = compute_d_loss(
+                nets, args, x_real, xs_real, y_org, y_trg, x_ref=x_ref, masks=masks)
+            self._reset_grad()
+            d_loss.backward()
+            optims.discriminator.step()
+
+            # train the generator
+            g_loss, g_losses_latent = compute_g_loss(
+                nets, args, x_real, xs_real, y_org, y_trg, z_trgs=[z_trg, z_trg2], masks=masks)
+            self._reset_grad()
+            g_loss.backward()
+            optims.generator.step()
+            optims.mapping_network.step()
+            optims.style_encoder.step()
+
+            g_loss, g_losses_ref = compute_g_loss(
+                nets, args, x_real, xs_real, y_org, y_trg, x_refs=[x_ref, x_ref2], masks=masks)
+            self._reset_grad()
+            g_loss.backward()
+            optims.generator.step()
+
+            # compute moving average of network parameters
+            moving_average(nets.generator, nets_ema.generator, beta=0.999)
+            moving_average(nets.mapping_network, nets_ema.mapping_network, beta=0.999)
+            moving_average(nets.style_encoder, nets_ema.style_encoder, beta=0.999)
+
+            # decay weight for diversity sensitive loss
+            if args.lambda_ds > 0:
+                args.lambda_ds -= (initial_lambda_ds / args.ds_iter)
+
+            # print out log info
+            if (i+1) % args.print_every == 0:
+                elapsed = time.time() - start_time
+                elapsed = str(datetime.timedelta(seconds=elapsed))[:-7]
+                log = "Elapsed time [%s], Iteration [%i/%i], " % (elapsed, i+1, args.total_iters)
+                all_losses = dict()
+                for loss, prefix in zip([d_losses_latent, d_losses_ref, g_losses_latent, g_losses_ref],
+                                        ['D/latent_', 'D/ref_', 'G/latent_', 'G/ref_']):
+                    for key, value in loss.items():
+                        all_losses[prefix + key] = value
+                all_losses['G/lambda_ds'] = args.lambda_ds
+                log += ' '.join(['%s: [%.4f]' % (key, value) for key, value in all_losses.items()])
+                print(log)
+
+            # generate images for debugging
+            if (i+1) % args.sample_every == 0:
+                os.makedirs(args.sample_dir, exist_ok=True)
+                utils.debug_image(nets_ema, args, inputs=inputs_val, step=i+1)
+
+            # save model checkpoints
+            if (i+1) % args.save_every == 0:
+                self._save_checkpoint(step=i+1)
+
+            # compute FID and LPIPS if necessary
+            if (i+1) % args.eval_every == 0:
+                calculate_metrics(nets_ema, args, i+1, mode='latent')
+                calculate_metrics(nets_ema, args, i+1, mode='reference')
+
+    @torch.no_grad()
+    def sample(self, loaders):
+        args = self.args
+        nets_ema = self.nets_ema
+        os.makedirs(args.result_dir, exist_ok=True)
+        self._load_checkpoint(args.resume_iter)
+
+        src = next(InputFetcher(loaders.src, None, args.latent_dim, 'test'))
+        ref = next(InputFetcher(loaders.ref, None, args.latent_dim, 'test'))
+
+        fname = ospj(args.result_dir, 'reference.jpg')
+        print('Working on {}...'.format(fname))
+        utils.translate_using_reference(nets_ema, args, src.x, ref.x, ref.y, fname)
+
+        fname = ospj(args.result_dir, 'video_ref.mp4')
+        print('Working on {}...'.format(fname))
+        utils.video_ref(nets_ema, args, src.x, ref.x, ref.y, fname)
+
+    @torch.no_grad()
+    def evaluate(self):
+        args = self.args
+        nets_ema = self.nets_ema
+        resume_iter = args.resume_iter
+        self._load_checkpoint(args.resume_iter)
+        calculate_metrics(nets_ema, args, step=resume_iter, mode='latent')
+        calculate_metrics(nets_ema, args, step=resume_iter, mode='reference')
+
+
+def compute_d_loss(nets, args, x_real, xs_real, y_org, y_trg, z_trg=None, x_ref=None, masks=None):
+    assert (z_trg is None) != (x_ref is None)
+    # with real images
+    x_real.requires_grad_()
+    out = nets.discriminator(x_real, y_org)
+    loss_real = adv_loss(out, 1)
+    loss_reg = r1_reg(out, x_real)
+
+    # with fake images
+    with torch.no_grad():
+        if z_trg is not None:
+            s_trg = nets.mapping_network(z_trg, y_trg)
+        else:  # x_ref is not None
+            s_trg = nets.style_encoder(x_ref, y_trg)
+
+        # x_fake = nets.generator(x_real, s_trg, masks=masks)
+        x_fake = nets.generator(xs_real, s_trg, masks=masks)
+    out = nets.discriminator(x_fake, y_trg)
+    loss_fake = adv_loss(out, 0)
+
+    loss = loss_real + loss_fake + args.lambda_reg * loss_reg
+    return loss, Munch(real=loss_real.item(),
+                       fake=loss_fake.item(),
+                       reg=loss_reg.item())
+
+def compute_g1_loss(nets, args, x_real, xs_real, y_org, y_trg, z_trgs=None, x_refs=None, masks=None):
+    x_fake_color = nets.generator_pix2pix(xs_real)
+    pred_fake = nets.discriminator_pix2pix(x_fake_color)
+    mseloss = nn.MSELoss()
+    loss_G_GAN = mseloss(pred_fake, torch.tensor(1))
+    l1loss = torch.nn.L1Loss()
+    loss_G_L1 = l1loss(pred_fake, x_real)*100
+    loss_G = loss_G_GAN + loss_G_L1
+    return loss_G
+
+def compute_d1_loss(nets, args, x_real, xs_real, y_org, y_trg, z_trgs=None, x_refs=None, masks=None):
+    x_fake_color = nets.generator_pix2pix(xs_real)
+    pred_fake = nets.discriminator_pix2pix(x_fake_color)
+    pred_real = nets.discriminator_pix2pix(x_real)
+    mseloss = nn.MSELoss()
+    loss_D_fake = mseloss(pred_fake, torch.tensor(0))
+    loss_D_real = mseloss(pred_real, torch.tensor(1))
+    loss_D = (loss_D_fake + loss_D_real) * 0.5
+    return loss_D
+
+def compute_g_loss(nets, args, x_real, xs_real, y_org, y_trg, z_trgs=None, x_refs=None, masks=None):
+    assert (z_trgs is None) != (x_refs is None)
+    if z_trgs is not None:
+        z_trg, z_trg2 = z_trgs
+    if x_refs is not None:
+        x_ref, x_ref2 = x_refs
+
+    # adversarial loss
+    if z_trgs is not None:
+        s_trg = nets.mapping_network(z_trg, y_trg)
+    else:
+        s_trg = nets.style_encoder(x_ref, y_trg)
+
+    # x_fake = nets.generator(x_real, s_trg, masks=masks)
+    x_fake = nets.generator(xs_real, s_trg, masks=masks)
+    out = nets.discriminator(x_fake, y_trg)
+    loss_adv = adv_loss(out, 1)
+
+    # style reconstruction loss
+    s_pred = nets.style_encoder(x_fake, y_trg)
+    loss_sty = torch.mean(torch.abs(s_pred - s_trg))
+
+    # diversity sensitive loss
+    if z_trgs is not None:
+        s_trg2 = nets.mapping_network(z_trg2, y_trg)
+    else:
+        s_trg2 = nets.style_encoder(x_ref2, y_trg)
+    x_fake2 = nets.generator(x_real, s_trg2, masks=masks)
+    x_fake2 = x_fake2.detach()
+    loss_ds = torch.mean(torch.abs(x_fake - x_fake2))
+
+    # cycle-consistency loss
+    masks = nets.fan.get_heatmap(x_fake) if args.w_hpf > 0 else None
+    s_org = nets.style_encoder(x_real, y_org)
+    x_rec = nets.generator(x_fake, s_org, masks=masks)
+    loss_cyc = torch.mean(torch.abs(x_rec - x_real))
+
+    loss = loss_adv + args.lambda_sty * loss_sty \
+        - args.lambda_ds * loss_ds + args.lambda_cyc * loss_cyc
+    return loss, Munch(adv=loss_adv.item(),
+                       sty=loss_sty.item(),
+                       ds=loss_ds.item(),
+                       cyc=loss_cyc.item())
+
+
+def moving_average(model, model_test, beta=0.999):
+    for param, param_test in zip(model.parameters(), model_test.parameters()):
+        param_test.data = torch.lerp(param.data, param_test.data, beta)
+
+
+def adv_loss(logits, target):
+    assert target in [1, 0]
+    targets = torch.full_like(logits, fill_value=target)
+    loss = F.binary_cross_entropy_with_logits(logits, targets)
+    return loss
+
+
+def r1_reg(d_out, x_in):
+    # zero-centered gradient penalty for real images
+    batch_size = x_in.size(0)
+    grad_dout = torch.autograd.grad(
+        outputs=d_out.sum(), inputs=x_in,
+        create_graph=True, retain_graph=True, only_inputs=True
+    )[0]
+    grad_dout2 = grad_dout.pow(2)
+    assert(grad_dout2.size() == x_in.size())
+    reg = 0.5 * grad_dout2.view(batch_size, -1).sum(1).mean(0)
     return reg